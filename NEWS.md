# Rampy News

Copyright (c) 2014-2023 Dr. Charles Le Losq

email: lelosq@ipgp.fr

Licence: see LICENCE.md

# Wanted features (planned)

- Addition of more unsupervised machine learning techniques

- Classification via 1D CNN and other algorithms using Keras or Pytorch

- peak fitting for maps

# 0.5.0 (stable)

- map() function is now maps() to avoid any conflict with built-in Python map() function

- add the possiblity of importing lines of spectra for Horiba spectrometers

- add a despiking() function

<<<<<<< HEAD
- correction of a typo in mlclassificator function
=======
- add external calibration in rameau

- add the posibility to calibrate K coefficient(s) on another dataset of spectra
>>>>>>> facef6c7

# 0.4.9

- quick fix of a bug in read_horiba function (from rampy.maps) 

# 0.4.8

- area and area ratio calculations available for maps

- read_horiba function (from rampy.maps) corrected (Github issue #25)

- rubberband baseline was fixed, test added, fit_baseline example update (Github issue #1, thanks @sjfraser05)

# 0.4.7

- urgent correction of a bug in rp.pseudovoigt() > float entries were resulting in an error message...

- map treatment available for HORIBA and RENISHAW spectrometer (see example folder). Please report any bug!

# 0.4.6

- doc improvements

- cvxpy 1.1 or higher is an optional dependency.

- switch to setup.cfg

- add shiftsp() function

# 0.4.5

- update docs

- enhancing the pseudovoigt section for its use with arrays

- adding an experimental "peakarea" function

- drPLS algorithm added in baselines (thanks @Snijderfrey)

# 0.4.4

- Cleaning the code

- Correction of a bug in tlcorrection

- add lorentzian() and pearson7() peak shape functions

- add mlexplorator function for easy PCA/NMF on spectroscopic data

- update docs

# 0.4.3

- Improvements in documentation of mlregressor.

- Improvements of rampy.normalise and rampy.centroid. Those functions can treat arrays of spectra now.

- Correction of a bug in rampy.normalize that caused the "area" method to not work when entering x.

- Better tests

# 0.4.2

- Removing dependency to cvxpy that does not build well in Windows... It affects the use of the rampy.mixing function

# 0.4.1

- Correction of an error in `mlregressor` which made impossible to import X_test datasets.

# 0.4.0

- BREAKING CHANGE: `mlregressor` is now a class and not a function anymore. You can provide directly sklearn arguments to the algorithms through dictionaries.
  The use of the class simplifies the use of `mlregressor`, as the created objects saves everything!
  It also makes it very easy to change the algorithm and try something else. See the example in the example folder!

- addition of the `centroid()` function, that calculates the centroid of a signal.

- addition of tests and examples for the `mlregressor()` class, the `resample()` and `flipsp()` functions.

- `chemical_splitting()` allows one to select the random seed.

- Correction of the `mixing_sp()` function, rampy is now compatible with cvxpy v1.0.

- arguments can be provided to `resample()` to use different techniques of interpolation in `scipy.interpolate.interp1d`.

- Various documentation improvements

# 0.3.6

- Correction of the `tlcorrection()` function: the 'hehlen' correction was missing a frequency term to be complete (eq. 2 and 3 in Hehlen 2010 J. Phys. Condes. Matter 22: 025401).

# 0.3.5

- Addition of the `rampy.mixing_sp()` function. See `help(rampy.mixing_sp())`, as well as the example folder.

# 0.3.4

- gcvspline is not a requirement anymore. Error messages will outputs when trying to use it, inviting to install it manually. This is implemented to avoid problems with FORTRAN compilation for people not interested in using gcvspline.

- Add early stopping in` mlregressor` neural networks.

# 0.3.3

- Minor dependency correction

# 0.3.2

- Adding the names in the `rameau` object
- Improvements of the `mlregressor` function, with addition of neural nets and bagging neural nets algorithms

# 0.3.1

- Rameau is now an object-oriented interface

- `smooth()` function updated; 10 algorithms are available.

- updated example of peak fitting

# 0.3.0

- Documentation improvements

- Python 3 compatible

- Addition of the Rameau function

# 0.2.9

- addition of gaussian baseline

- addition of `flipsp()` to flip spectra along the axis 0

- addition of `resample()` to resample spectra with scipy.interpolate

- improvement of `tlcorrection`

# 0.2.8

- addition of the `tlcorrection()` function to replace the Long function

# 0.2.7

- Minor correction of the `baseline()` documentation and removing a `print()` command.

# 0.2.6

- standardizatin in the `baseline()` function is now included (improve polynomial fits);

- addition of the arPLS algorithm from Baek et al. (2015) to automatic fit the baseline;

- addition of the whittaker smoother to fit the baseline (Eiler 2003);

- addition of the ALS algorithm (Eilers and Boelens 2005).<|MERGE_RESOLUTION|>--- conflicted
+++ resolved
@@ -22,13 +22,11 @@
 
 - add a despiking() function
 
-<<<<<<< HEAD
-- correction of a typo in mlclassificator function
-=======
 - add external calibration in rameau
 
 - add the posibility to calibrate K coefficient(s) on another dataset of spectra
->>>>>>> facef6c7
+
+- correction of a typo in mlclassificator function
 
 # 0.4.9
 
